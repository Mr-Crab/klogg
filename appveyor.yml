--- conflicted
+++ resolved
@@ -4,16 +4,10 @@
 
 environment:
   matrix:
-<<<<<<< HEAD
-  - QT5: C:\Qt\5.6\mingw49_32
-    BOOST_ROOT: C:\Libraries\boost_1_59_0
-    MINGW: C:\Qt\Tools\mingw492_32
-    NSIS: C:\Program Files (x86)\NSIS
-=======
   - QT5: C:\Qt\5.10.1\mingw53_32
     BOOST_ROOT: C:\Libraries\boost_1_67_0
     MINGW: C:\Qt\Tools\mingw530_32
->>>>>>> e191a637
+    NSIS: C:\Program Files (x86)\NSIS
     MAKE_CMD: mingw32-make
 
 matrix:
