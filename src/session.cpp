/*
 * Copyright (C) 2013, 2014 Nicolas Bonnefon and other contributors
 *
 * This file is part of glogg.
 *
 * glogg is free software: you can redistribute it and/or modify
 * it under the terms of the GNU General Public License as published by
 * the Free Software Foundation, either version 3 of the License, or
 * (at your option) any later version.
 *
 * glogg is distributed in the hope that it will be useful,
 * but WITHOUT ANY WARRANTY; without even the implied warranty of
 * MERCHANTABILITY or FITNESS FOR A PARTICULAR PURPOSE.  See the
 * GNU General Public License for more details.
 *
 * You should have received a copy of the GNU General Public License
 * along with glogg.  If not, see <http://www.gnu.org/licenses/>.
 */

#include "session.h"

#include "log.h"

#include <cassert>
#include <QFileInfo>
#include <algorithm>

#include "viewinterface.h"
#include "persistentinfo.h"
#include "savedsearches.h"
#include "sessioninfo.h"
#include "data/logdata.h"
#include "data/logfiltereddata.h"

Session::Session()
{
    GetPersistentInfo().retrieve( QString( "savedSearches" ) );

    // Get the global search history (it remains the property
    // of the Persistent)
    savedSearches_ = Persistent<SavedSearches>( "savedSearches" );

    quickFindPattern_ = std::make_shared<QuickFindPattern>();
}

Session::~Session()
{
    // FIXME Clean up all the data objects...
}

ViewInterface* Session::getViewIfOpen( const QString& file_name ) const
{
    auto result = std::find_if( openFiles_.begin(), openFiles_.end(),
            [&](const std::pair<const ViewInterface*, OpenFile>& o)
            { return ( o.second.fileName == file_name ); } );

    if ( result != openFiles_.end() )
        return result->second.view;
    else
        return nullptr;
}

<<<<<<< HEAD
ViewInterface* Session::open( const QString& file_name,
        std::function<ViewInterface*()> view_factory )
=======
ViewInterface* Session::open( const std::string& file_name,
        const std::function<ViewInterface*()>& view_factory )
>>>>>>> ad5a6f2b
{
    ViewInterface* view = nullptr;

    QFileInfo fileInfo( file_name );
    if ( fileInfo.isReadable() ) {
        return openAlways( file_name, view_factory, nullptr );
    }
    else {
        throw FileUnreadableErr();
    }

    return view;
}

void Session::close( const ViewInterface* view )
{
    openFiles_.erase( openFiles_.find( view ) );
}

void Session::save( const std::vector<
        std::tuple<const ViewInterface*,
            uint64_t,
            std::shared_ptr<const ViewContextInterface>>
        >& view_list,
        const QByteArray& geometry )
{
    LOG(logDEBUG) << "Session::save";

    std::vector<SessionInfo::OpenFile> session_files;
    for ( const auto& view: view_list ) {
        const ViewInterface* view_object;
        uint64_t top_line;
        std::shared_ptr<const ViewContextInterface> view_context;

        std::tie( view_object, top_line, view_context ) = view;

        const OpenFile* file = findOpenFileFromView( view_object );
        assert( file );

        LOG(logDEBUG) << "Saving " << file->fileName.toLocal8Bit().data() << " in session.";
        session_files.emplace_back( file->fileName, top_line, view_context->toString() );
    }

    std::shared_ptr<SessionInfo> session =
        Persistent<SessionInfo>( "session" );
    session->setOpenFiles( session_files );
    session->setGeometry( geometry );
    GetPersistentInfo().save( QString( "session" ) );
}

<<<<<<< HEAD
std::vector<std::pair<QString, ViewInterface*>> Session::restore(
        std::function<ViewInterface*()> view_factory,
=======
std::vector<std::pair<std::string, ViewInterface*>> Session::restore(
        const std::function<ViewInterface*()>& view_factory,
>>>>>>> ad5a6f2b
        int *current_file_index )
{
    GetPersistentInfo().retrieve( QString( "session" ) );
    std::shared_ptr<SessionInfo> session =
        Persistent<SessionInfo>( "session" );

    std::vector<SessionInfo::OpenFile> session_files = session->openFiles();
    LOG(logDEBUG) << "Session returned " << session_files.size();
    std::vector<std::pair<QString, ViewInterface*>> result;

    for ( auto file: session_files )
    {
        LOG(logDEBUG) << "Create view for " << file.fileName.toLocal8Bit().data();
        ViewInterface* view = openAlways( file.fileName, view_factory, file.viewContext );
        result.emplace_back( file.fileName, view );
    }

    *current_file_index = -1;

    return result;
}

void Session::storedGeometry( QByteArray* geometry ) const
{
    GetPersistentInfo().retrieve( QString( "session" ) );
    std::shared_ptr<SessionInfo> session =
        Persistent<SessionInfo>( "session" );

    *geometry = session->geometry();
}

QString Session::getFilename( const ViewInterface* view ) const
{
    const OpenFile* file = findOpenFileFromView( view );

    assert( file );

    return file->fileName;
}

void Session::getFileInfo( const ViewInterface* view, uint64_t* fileSize,
        uint32_t* fileNbLine, QDateTime* lastModified ) const
{
    const OpenFile* file = findOpenFileFromView( view );

    assert( file );

    *fileSize = file->logData->getFileSize();
    *fileNbLine = file->logData->getNbLine();
    *lastModified = file->logData->getLastModifiedDate();
}


/*
 * Private methods
 */

<<<<<<< HEAD
ViewInterface* Session::openAlways(const QString& file_name,
        std::function<ViewInterface*()> view_factory,
        const QString& view_context )
=======
ViewInterface* Session::openAlways( const std::string& file_name,
        const std::function<ViewInterface*()>& view_factory,
        const char* view_context )
>>>>>>> ad5a6f2b
{
    // Create the data objects
    auto log_data          = std::make_shared<LogData>();
    auto log_filtered_data =
        std::shared_ptr<LogFilteredData>( log_data->getNewFilteredData() );

    ViewInterface* view = view_factory();
    view->setData( log_data, log_filtered_data );
    view->setQuickFindPattern( quickFindPattern_ );
    view->setSavedSearches( savedSearches_ );

    if ( !view_context.isEmpty() )
        view->setViewContext( view_context );

    // Insert in the hash
    openFiles_.insert( { view,
            { file_name,
            log_data,
            log_filtered_data,
            view } } );

    // Start loading the file
    log_data->attachFile( file_name );

    return view;
}

Session::OpenFile* Session::findOpenFileFromView( const ViewInterface* view )
{
    assert( view );

    OpenFile* file = &( openFiles_.at( view ) );

    // OpenfileMap::at might throw out_of_range but since a view MUST always
    // be attached to a file, we don't handle it!

    return file;
}

const Session::OpenFile* Session::findOpenFileFromView( const ViewInterface* view ) const
{
    assert( view );

    const OpenFile* file = &( openFiles_.at( view ) );

    // OpenfileMap::at might throw out_of_range but since a view MUST always
    // be attached to a file, we don't handle it!

    return file;
}<|MERGE_RESOLUTION|>--- conflicted
+++ resolved
@@ -60,13 +60,8 @@
         return nullptr;
 }
 
-<<<<<<< HEAD
 ViewInterface* Session::open( const QString& file_name,
-        std::function<ViewInterface*()> view_factory )
-=======
-ViewInterface* Session::open( const std::string& file_name,
         const std::function<ViewInterface*()>& view_factory )
->>>>>>> ad5a6f2b
 {
     ViewInterface* view = nullptr;
 
@@ -117,13 +112,8 @@
     GetPersistentInfo().save( QString( "session" ) );
 }
 
-<<<<<<< HEAD
 std::vector<std::pair<QString, ViewInterface*>> Session::restore(
-        std::function<ViewInterface*()> view_factory,
-=======
-std::vector<std::pair<std::string, ViewInterface*>> Session::restore(
         const std::function<ViewInterface*()>& view_factory,
->>>>>>> ad5a6f2b
         int *current_file_index )
 {
     GetPersistentInfo().retrieve( QString( "session" ) );
@@ -181,15 +171,9 @@
  * Private methods
  */
 
-<<<<<<< HEAD
 ViewInterface* Session::openAlways(const QString& file_name,
-        std::function<ViewInterface*()> view_factory,
+        const std::function<ViewInterface*()>& view_factory,
         const QString& view_context )
-=======
-ViewInterface* Session::openAlways( const std::string& file_name,
-        const std::function<ViewInterface*()>& view_factory,
-        const char* view_context )
->>>>>>> ad5a6f2b
 {
     // Create the data objects
     auto log_data          = std::make_shared<LogData>();
